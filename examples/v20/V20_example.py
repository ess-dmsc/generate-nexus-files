--- conflicted
+++ resolved
@@ -156,7 +156,6 @@
         distance_from_sample = -11.5
         record_chopper_position(builder, chopper_group, distance_from_sample)
 
-    builder.add_feature("B89B086951FEFDDF")
     chopper_group.create_group('top_dead_center')
     builder.add_feature("B89B086951FEFDDF")
 
@@ -422,14 +421,13 @@
     }
     if type is not None:
         options['type'] = type
-<<<<<<< HEAD
+
     if module == 'ev42':
         options['adc_pulse_debug'] = True
-=======
-    if module == 'f142':
+    elif module == 'f142':
         # Add cue entries each megabyte for log data
         options['nexus'] = '{"indices": {"index_every_mb": 1}}'
->>>>>>> 08070475
+
     streams[path] = options
 
 
